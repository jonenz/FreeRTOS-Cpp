--- conflicted
+++ resolved
@@ -352,11 +352,7 @@
  */
 inline bool resumeAll() { return (xTaskResumeAll() == pdTRUE); }
 
-<<<<<<< HEAD
 #if (configUSE_TICKLESS_IDLE != 0)
-=======
-#if configUSE_TICKLESS_IDLE
->>>>>>> 76f4d6f3
 /**
  * Kernel.hpp
  *
@@ -377,7 +373,7 @@
 inline void stepTick(const TickType_t ticksToJump) {
   vTaskStepTick(ticksToJump);
 }
-#endif
+#endif /* configUSE_TICKLESS_IDLE */
 
 /**
  * Kernel.hpp
